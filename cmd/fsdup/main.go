package main

import (
	"errors"
	"flag"
	"fmt"
	"github.com/ncw/swift"
	"heckel.io/fsdup"
	"net/url"
	"os"
	"regexp"
	"strconv"
	"strings"
	"time"
)

// TODO [HIGH] "map": Make caching efficient
// TODO [LOW] Find zeros in gaps, mark as sparse
// TODO [LOW] Find zeros in FILE runs, mark as sparse
// TODO [LOW] rename "size" to "length"
// TODO [LOW] chunkPart.to|from -> offset|length
// TODO [LOW] different debug levels -d -dd -ddd -q

var (
	buildversion = "0.0.0-DEV"
	builddate = "0"
	buildcommit = "dev version"
)

func main() {
	versionFlag := flag.Bool("version", false, "Displays the version of this program")
	debugFlag := flag.Bool("debug", false, "Enable debug information")
	quietFlag := flag.Bool("quiet", false, "Do not print status information")

	flag.Parse()

	fsdup.Debug = *debugFlag
	fsdup.Quiet = *quietFlag

	if *versionFlag {
		displayVersion()
	}

	if flag.NArg() < 2 {
		usage()
	}

	command := flag.Args()[0]
	args := flag.Args()[1:]

	switch command {
	case "index":
		indexCommand(args)
	case "map":
		mapCommand(args)
	case "export":
		exportCommand(args)
	case "import":
		importCommand(args)
	case "print":
		printCommand(args)
	case "stat":
		statCommand(args)
	case "server":
		serverCommand(args)
	case "upload":
		uploadCommand(args)
	default:
		usage()
	}
}

func exit(code int, message string) {
	fmt.Println(message)
	os.Exit(code)
}

func usage() {
	fmt.Println("Syntax:")
	fmt.Println("  fsdup [-quiet] [-debug] COMMAND [options ...]")
	fmt.Println("")
	fmt.Println("Commands:")
	fmt.Println("  index [-nowrite] [-store STORE] [-offset OFFSET] [-minsize MINSIZE] [-exact] [-nofile] INFILE MANIFEST")
	fmt.Println("  import [-store STORE] INFILE MANIFEST")
	fmt.Println("  export [-store STORE] MANIFEST OUTFILE")
	fmt.Println("  upload [-server ADDR:PORT] INFILE MANIFEST")
	fmt.Println("  map [-store STORE] [-cache CACHE] MANIFEST OUTFILE")
	fmt.Println("  print [disk|chunks] MANIFEST")
	fmt.Println("  server [-store STORE] [ADDR]:PORT")
	fmt.Println("  stat MANIFEST...")

	os.Exit(1)
}

func displayVersion() {
	unixtime, _ := strconv.Atoi(builddate)
	datestr := time.Unix(int64(unixtime), 0).Format("01/02/06 15:04")

	fmt.Printf("fsdup version %s, built at %s from %s\n", buildversion, datestr, buildcommit)
	fmt.Printf("Distributed under the Apache License 2.0, see LICENSE file for details\n")
	fmt.Printf("Copyright (C) 2019 Philipp Heckel\n")

	os.Exit(1)
}

func indexCommand(args []string) {
	flags := flag.NewFlagSet("index", flag.ExitOnError)
	debugFlag := flags.Bool("debug", fsdup.Debug, "Enable debug mode")
	noWriteFlag := flags.Bool("nowrite", false, "Do not write chunk data, only manifest")
	storeFlag := flags.String("store", "index", "Location of the chunk store")
	metaFlag := flags.String("meta", "", "Location of the metadata store")
	offsetFlag := flags.Int64("offset", 0, "Start reading file at given offset")
	exactFlag := flags.Bool("exact", false, "Ignore the NTFS bitmap, i.e. include unused blocks")
	noFileFlag := flags.Bool("nofile", false, "Don't do NTFS FILE deduping, just do gaps and unused space")
	minSizeFlag := flags.String("minsize", fmt.Sprintf("%d", fsdup.DefaultDedupFileSizeMinBytes), "Minimum file size to consider for deduping")
	maxChunkSizeFlag := flags.String("maxchunksize", fmt.Sprintf("%d", fsdup.DefaultChunkSizeMaxBytes), "Maximum size per chunk")
	writeConcurrencyFlag := flags.Int("writeconcurrency", 20, "Number of concurrent write requests against the store")

	flags.Parse(args)

	if flags.NArg() < 2 {
		usage()
	}

	if *debugFlag {
		fsdup.Debug = *debugFlag
	}

	offset := *offsetFlag
	exact := *exactFlag
	noFile := *noFileFlag
	minSize, err := convertToBytes(*minSizeFlag)
	if err != nil {
		exit(2, "Invalid min size value: " + err.Error())
	}

	chunkMaxSize, err := convertToBytes(*maxChunkSizeFlag)
	if err != nil {
		exit(2, "Invalid max chunk size value: " + err.Error())
	}
	writeConcurrency := int64(*writeConcurrencyFlag)

	file := flags.Arg(0)
	manifestId := flags.Arg(1)

	var store fsdup.ChunkStore
	if *noWriteFlag {
		store = fsdup.NewDummyChunkStore()
	} else {
		store, err = createChunkStore(*storeFlag)
		if err != nil {
			exit(2, "Invalid syntax: " + string(err.Error()))
		}
	}

	metaStore, err := createMetaStore(*metaFlag)
	if err != nil {
		exit(2, "Invalid syntax: " + string(err.Error()))
	}

	// Go index!
	if err := fsdup.Index(file, store, metaStore, manifestId, offset, exact, noFile, minSize, chunkMaxSize, writeConcurrency); err != nil {
		exit(2, "Cannot index file: " + string(err.Error()))
	}
}

func mapCommand(args []string) {
	flags := flag.NewFlagSet("map", flag.ExitOnError)
	debugFlag := flags.Bool("debug", fsdup.Debug, "Enable debug mode")
	storeFlag := flags.String("store", "index", "Location of the chunk store")
	metaFlag := flags.String("meta", "", "Location of the metadata store")
	cacheFlag := flags.String("cache", "cache", "Location of the chunk cache")
	fingerprintFlag := flags.String("fingerprint", "", "Location of the fingerprint file")

	flags.Parse(args)

	if flags.NArg() < 2 {
		usage()
	}

	if *debugFlag {
		fsdup.Debug = *debugFlag
	}

<<<<<<< HEAD
	manifestFile := flags.Arg(0)
	targetFileName := flags.Arg(1)
=======
	manifestId := flags.Arg(0)
	targetFile := flags.Arg(1)
>>>>>>> beec68f0

	store, err := createChunkStore(*storeFlag)
	if err != nil {
		exit(2, "Invalid syntax: " + string(err.Error()))
	}

	metaStore, err := createMetaStore(*metaFlag)
	if err != nil {
		exit(2, "Invalid syntax: " + string(err.Error()))
	}

	cache := fsdup.NewFileChunkStore(*cacheFlag)

<<<<<<< HEAD
	if err := fsdup.Map(manifestFile, store, cache, targetFileName, *fingerprintFlag); err != nil {
=======
	if err := fsdup.Map(manifestId, store, metaStore, cache, targetFile); err != nil {
>>>>>>> beec68f0
		exit(2, "Cannot map drive file: " + string(err.Error()))
	}
}

func exportCommand(args []string) {
	flags := flag.NewFlagSet("export", flag.ExitOnError)
	debugFlag := flags.Bool("debug", fsdup.Debug, "Enable debug mode")
	storeFlag := flags.String("store", "index", "Location of the chunk store")
	metaFlag := flags.String("meta", "", "Location of the metadata store")

	flags.Parse(args)

	if flags.NArg() < 2 {
		usage()
	}

	if *debugFlag {
		fsdup.Debug = *debugFlag
	}

	manifestId := flags.Arg(0)
	outputFile := flags.Arg(1)

	store, err := createChunkStore(*storeFlag)
	if err != nil {
		exit(2, "Invalid syntax: " + string(err.Error()))
	}

	metaStore, err := createMetaStore(*metaFlag)
	if err != nil {
		exit(2, "Invalid syntax: " + string(err.Error()))
	}

	if err := fsdup.Export(manifestId, store, metaStore, outputFile); err != nil {
		exit(2, "Cannot export file: " + string(err.Error()))
	}
}

func importCommand(args []string) {
	flags := flag.NewFlagSet("import", flag.ExitOnError)
	debugFlag := flags.Bool("debug", fsdup.Debug, "Enable debug mode")
	storeFlag := flags.String("store", "index", "Location of the chunk store")
	metaFlag := flags.String("meta", "", "Location of the metadata store")

	flags.Parse(args)

	if flags.NArg() < 2 {
		usage()
	}

	if *debugFlag {
		fsdup.Debug = *debugFlag
	}

	inputFile := flags.Arg(0)
	manifestId := flags.Arg(1)

	store, err := createChunkStore(*storeFlag)
	if err != nil {
		exit(2, "Invalid syntax: " + string(err.Error()))
	}

	metaStore, err := createMetaStore(*metaFlag)
	if err != nil {
		exit(2, "Invalid syntax: " + string(err.Error()))
	}

	if err := fsdup.Import(manifestId, store, metaStore, inputFile); err != nil {
		exit(2, "Cannot import file: " + string(err.Error()))
	}
}

func printCommand(args []string) {
	flags := flag.NewFlagSet("print", flag.ExitOnError)
	debugFlag := flags.Bool("debug", fsdup.Debug, "Enable debug mode")
	metaFlag := flags.String("meta", "", "Location of the metadata store")

	flags.Parse(args)

	if flags.NArg() < 1 {
		usage()
	}

	if *debugFlag {
		fsdup.Debug = *debugFlag
	}

	metaStore, err := createMetaStore(*metaFlag)
	if err != nil {
		exit(2, "Invalid syntax: " + string(err.Error()))
	}

	var what string
	var manifestId string

	if flags.NArg() == 1 {
		what = "disk"
		manifestId = flags.Arg(0)
	} else {
		what = flags.Arg(0)
		manifestId = flags.Arg(1)
	}

	manifest, err := metaStore.ReadManifest(manifestId)
	if err != nil {
		exit(2, "Cannot read manifest: " + string(err.Error()))
	}

	switch what {
	case "disk":
		manifest.PrintDisk()
	case "chunks":
		if err := manifest.PrintChunks(); err != nil {
			exit(2, "Cannot print chunks: " + string(err.Error()))
		}
	default:
		usage()
	}
}

func statCommand(args []string) {
	flags := flag.NewFlagSet("stat", flag.ExitOnError)
	debugFlag := flags.Bool("debug", fsdup.Debug, "Enable debug mode")
	verboseFlag := flags.Bool("verbose", false, "Enable verbose mode")
	metaFlag := flags.String("meta", "", "Location of the metadata store")

	flags.Parse(args)

	if flags.NArg() < 1 {
		usage()
	}

	if *debugFlag {
		fsdup.Debug = *debugFlag
	}

	metaStore, err := createMetaStore(*metaFlag)
	if err != nil {
		exit(2, "Invalid syntax: " + string(err.Error()))
	}

	manifestIds := flags.Args()

	if err := fsdup.Stat(manifestIds, metaStore, *verboseFlag); err != nil {
		exit(2, "Cannot create manifest stats: " + string(err.Error()))
	}
}

func serverCommand(args []string) {
	flags := flag.NewFlagSet("server", flag.ExitOnError)
	debugFlag := flags.Bool("debug", fsdup.Debug, "Enable debug mode")
	storeFlag := flags.String("store", "index", "Location of the chunk store")
	metaFlag := flags.String("meta", "", "Location of the metadata store")

	flags.Parse(args)

	if flags.NArg() < 1 {
		usage()
	}

	if *debugFlag {
		fsdup.Debug = *debugFlag
	}

	store, err := createChunkStore(*storeFlag)
	if err != nil {
		exit(2, "Invalid syntax: " + string(err.Error()))
	}

	metaStore, err := createMetaStore(*metaFlag)
	if err != nil {
		exit(2, "Invalid syntax: " + string(err.Error()))
	}

	listenAddr := flags.Arg(0)
	if err := fsdup.ListenAndServe(listenAddr, store, metaStore); err != nil {
		exit(1, err.Error())
	}
}

func uploadCommand(args []string) {
	flags := flag.NewFlagSet("upload", flag.ExitOnError)
	debugFlag := flags.Bool("debug", fsdup.Debug, "Enable debug mode")
	serverFlag := flags.String("server", ":9991", "Server address")
	metaFlag := flags.String("meta", "", "Location of the metadata store")
	flags.Parse(args)

	if flags.NArg() < 2 {
		usage()
	}

	if *debugFlag {
		fsdup.Debug = *debugFlag
	}

	metaStore, err := createMetaStore(*metaFlag)
	if err != nil {
		exit(2, "Invalid syntax: " + string(err.Error()))
	}

	inputFile := flags.Arg(0)
	manifestId := flags.Arg(1)

	if err := fsdup.Upload(manifestId, metaStore, inputFile, *serverFlag); err != nil {
		exit(2, "Cannot upload chunks for file: " + string(err.Error()))
	}
}

func createChunkStore(spec string) (fsdup.ChunkStore, error) {
	if regexp.MustCompile(`^(ceph|swift|gcloud|remote):`).MatchString(spec) {
		uri, err := url.ParseRequestURI(spec)
		if err != nil {
			return nil, err
		}

		if uri.Scheme == "ceph" {
			return createCephChunkStore(uri)
		} else if uri.Scheme == "swift" {
			return createSwiftChunkStore(uri)
		} else if uri.Scheme == "gcloud" {
			return createGcloudChunkStore(uri)
		} else if uri.Scheme == "remote" {
			return createRemoteChunkStore(uri)
		}

		return nil, errors.New("store type not supported")
	}

	return fsdup.NewFileChunkStore(spec), nil
}

func createCephChunkStore(uri *url.URL) (fsdup.ChunkStore, error) {
	var configFile string
	var pool string

	if uri.Opaque != "" {
		configFile = uri.Opaque
	} else if uri.Path != "" {
		configFile = uri.Path
	} else {
		configFile = "/etc/ceph/ceph.conf"
	}

	if _, err := os.Stat(configFile); err != nil {
		return nil, err
	}

	pool = uri.Query().Get("pool")
	if pool == "" {
		return nil, errors.New("invalid syntax for ceph store type, should be ceph:FILE?pool=POOL")
	}

	compressStr := uri.Query().Get("compress")
	compress := compressStr == "yes" || compressStr == "true"

	return fsdup.NewCephStore(configFile, pool, compress), nil
}

func createSwiftChunkStore(uri *url.URL) (fsdup.ChunkStore, error) {
	connection := &swift.Connection{}

	container := uri.Query().Get("container")
	if container == "" {
		return nil, errors.New("invalid syntax for swift store type, container parameter is required")
	}

	err := connection.ApplyEnvironment()
	if err != nil {
		return nil, err
	}

	// TODO provide way to override environment variables

	return fsdup.NewSwiftStore(connection, container), nil
}

func createGcloudChunkStore(uri *url.URL) (fsdup.ChunkStore, error) {
	project := uri.Query().Get("project")
	if project == "" {
		return nil, errors.New("invalid syntax for gcloud store type, project parameter is required")
	}

	bucket := uri.Query().Get("bucket")
	if bucket == "" {
		return nil, errors.New("invalid syntax for gcloud store type, bucket parameter is required")
	}

	return fsdup.NewGcloudStore(project, bucket), nil
}

func createRemoteChunkStore(uri *url.URL) (fsdup.ChunkStore, error) {
	return fsdup.NewRemoteChunkStore(uri.Opaque), nil
}

func createMetaStore(spec string) (fsdup.MetaStore, error) {
	if regexp.MustCompile(`^(remote|mysql):`).MatchString(spec) {
		uri, err := url.ParseRequestURI(spec)
		if err != nil {
			return nil, err
		}

		if uri.Scheme == "remote" {
			return createRemoteMetaStore(uri)
		} else if uri.Scheme == "mysql" {
			return createMysqlMetaStore(uri)
		}

		return nil, errors.New("meta store type not supported")
	}

	return createFileMetaStore()
}

func createFileMetaStore() (fsdup.MetaStore, error) {
	return fsdup.NewFileMetaStore(), nil
}

func createRemoteMetaStore(uri *url.URL) (fsdup.MetaStore, error) {
	return fsdup.NewRemoteMetaStore(uri.Opaque), nil
}

func createMysqlMetaStore(uri *url.URL) (fsdup.MetaStore, error) {
	return fsdup.NewMysqlMetaStore(uri.Opaque)
}

func convertToBytes(s string) (int64, error) {
	r := regexp.MustCompile(`^(\d+)([bBkKmMgGtT])?$`)
	matches := r.FindStringSubmatch(s)

	if matches == nil {
		return 0, errors.New("cannot convert to bytes: " + s)
	}

	value, err := strconv.Atoi(matches[1])
	if err != nil {
		return 0, err
	}

	unit := strings.ToLower(matches[2])
	switch unit {
	case "k":
		return int64(value) * (1 << 10), nil
	case "m":
		return int64(value) * (1 << 20), nil
	case "g":
		return int64(value) * (1 << 30), nil
	case "t":
		return int64(value) * (1 << 40), nil
	default:
		return int64(value), nil
	}
}<|MERGE_RESOLUTION|>--- conflicted
+++ resolved
@@ -182,13 +182,8 @@
 		fsdup.Debug = *debugFlag
 	}
 
-<<<<<<< HEAD
-	manifestFile := flags.Arg(0)
-	targetFileName := flags.Arg(1)
-=======
 	manifestId := flags.Arg(0)
 	targetFile := flags.Arg(1)
->>>>>>> beec68f0
 
 	store, err := createChunkStore(*storeFlag)
 	if err != nil {
@@ -202,11 +197,7 @@
 
 	cache := fsdup.NewFileChunkStore(*cacheFlag)
 
-<<<<<<< HEAD
-	if err := fsdup.Map(manifestFile, store, cache, targetFileName, *fingerprintFlag); err != nil {
-=======
-	if err := fsdup.Map(manifestId, store, metaStore, cache, targetFile); err != nil {
->>>>>>> beec68f0
+	if err := fsdup.Map(manifestId, store, metaStore, cache, targetFile, *fingerprintFlag); err != nil {
 		exit(2, "Cannot map drive file: " + string(err.Error()))
 	}
 }
